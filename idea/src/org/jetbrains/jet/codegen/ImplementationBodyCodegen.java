--- conflicted
+++ resolved
@@ -216,11 +216,7 @@
         HashSet<FunctionDescriptor> overridden = new HashSet<FunctionDescriptor>();
         for (JetDeclaration declaration : myClass.getDeclarations()) {
             if (declaration instanceof JetFunction) {
-<<<<<<< HEAD
                 overridden.addAll(state.getBindingContext().get(BindingContext.FUNCTION, (JetNamedFunction) declaration).getOverriddenDescriptors());
-=======
-                overridden.addAll(state.getBindingContext().get(BindingContext.FUNCTION, declaration).getOverriddenFunctions());
->>>>>>> 234eafb0
             }
         }
 
@@ -414,11 +410,7 @@
     protected void generateInitializers(ExpressionCodegen codegen, InstructionAdapter iv) {
         for (JetDeclaration declaration : myClass.getDeclarations()) {
             if (declaration instanceof JetProperty) {
-<<<<<<< HEAD
-                final PropertyDescriptor propertyDescriptor = (PropertyDescriptor) state.getBindingContext().get(BindingContext.VARIABLE, (JetProperty) declaration);
-=======
                 final PropertyDescriptor propertyDescriptor = (PropertyDescriptor) state.getBindingContext().get(BindingContext.VARIABLE, declaration);
->>>>>>> 234eafb0
                 if (state.getBindingContext().get(BindingContext.BACKING_FIELD_REQUIRED, propertyDescriptor)) {
                     final JetExpression initializer = ((JetProperty) declaration).getInitializer();
                     if (initializer != null) {
